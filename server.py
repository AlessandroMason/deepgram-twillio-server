import asyncio
import base64
import json
import sys
import websockets
import ssl
import os
from services.optimized_diary_service import OptimizedDiaryService
<<<<<<< HEAD
from services.agent_response_parser import AgentResponseParser
=======
>>>>>>> c74cb484
from services.email_service import EmailService
from constants import (
    UPDATED_INITIAL_PROMPT, 
    GREETING, 
    USER_ID, 
    DIARY_DAYS, 
    DIARY_MAX_ENTRIES, 
    DIARY_MAX_CHARS,
    FALLBACK_DIARY
)
from constants_generic import (
    INITIAL_PROMPT_GENERIC,
    GREETING_GENERIC,
    DIARY_DAYS_GENERIC,
    DIARY_MAX_ENTRIES_GENERIC,
    DIARY_MAX_CHARS_GENERIC,
    FALLBACK_DIARY_GENERIC
)

# Global service instances for caching across requests
diary_service = None
email_service = None
<<<<<<< HEAD
response_parser = None
=======
>>>>>>> c74cb484

def get_diary_service():
    """
    Get or create the global diary service instance
    """
    global diary_service
    if diary_service is None:
        diary_service = OptimizedDiaryService()
    return diary_service

def get_email_service():
    """
    Get or create the global email service instance
    """
    global email_service
    if email_service is None:
<<<<<<< HEAD
        email_service = EmailService()
    return email_service

def get_response_parser():
    """
    Get or create the global response parser instance
    """
    global response_parser
    if response_parser is None:
        response_parser = AgentResponseParser(get_email_service())
    return response_parser

=======
        try:
            email_service = EmailService()
        except ValueError as e:
            print(f"⚠️  Email service not available: {e}")
            email_service = None
    return email_service

>>>>>>> c74cb484
def sts_connect():
    # you can run export DEEPGRAM_API_KEY="your key" in your terminal to set your API key.
    api_key = os.getenv("DEEPGRAM_API_KEY")
    if not api_key:
        raise ValueError("DEEPGRAM_API_KEY environment variable is not set")

    return websockets.connect(
        "wss://agent.deepgram.com/v1/agent/converse", subprotocols=["token", api_key]
    )


def get_complete_prompt(use_personal=True):
    """
    Get the complete prompt with diary data included immediately
    
    Args:
        use_personal: If True, use personal prompt with diary data. If False, use generic prompt.
    """
<<<<<<< HEAD
    try:
        # Get the optimized service
        service = get_diary_service()
        
        # Get diary data
        diary_data = service.get_diary_data(USER_ID, DIARY_DAYS, DIARY_MAX_ENTRIES, DIARY_MAX_CHARS)
        
        if diary_data and diary_data.strip():
            complete_prompt = f"{UPDATED_INITIAL_PROMPT}\n\n#Diary Data:\n{diary_data}"
        else:
            complete_prompt = f"{UPDATED_INITIAL_PROMPT}\n\n#Diary Data:\n{FALLBACK_DIARY}"
        
        return complete_prompt
        
    except Exception as e:
        print(f"❌ Error getting diary data: {e}")
        return f"{UPDATED_INITIAL_PROMPT}\n\n#Diary Data:\n{FALLBACK_DIARY}"


async def twilio_handler(twilio_ws):
    print("twilio_handler started")
=======
    if use_personal:
        try:
            # Get the optimized service
            service = get_diary_service()
            
            # Get formatted diary entries with limits
            diary_section = service.get_diary_prompt_section(
                USER_ID, 
                days=DIARY_DAYS, 
                max_entries=DIARY_MAX_ENTRIES, 
                max_chars=DIARY_MAX_CHARS
            )
            
            # Combine initial prompt with diary data
            complete_prompt = f"""{INITIAL_PROMPT}

{diary_section}"""
            
            return complete_prompt
            
        except Exception as e:
            print(f"Error fetching diary entries: {e}")
            # Fallback to static diary content if Firebase fails
            return f"""{INITIAL_PROMPT}

{FALLBACK_DIARY}"""
    else:
        # Use generic prompt without personal data
        return INITIAL_PROMPT_GENERIC


async def twilio_handler(twilio_ws, use_personal=True):
>>>>>>> c74cb484
    audio_queue = asyncio.Queue()
    streamsid_queue = asyncio.Queue()

    async with sts_connect() as sts_ws:
        # Get complete prompt based on endpoint type
        complete_prompt = get_complete_prompt(use_personal)
        greeting = GREETING if use_personal else GREETING_GENERIC
        
        # Configuration with complete prompt from the start
        config_message = {
            "type": "Settings",
            "audio": {
                "input": {
                    "encoding": "mulaw",
                    "sample_rate": 8000,
                },
                "output": {
                    "encoding": "mulaw",
                    "sample_rate": 8000,
                    "container": "none",
                },
            },
            "agent": {
                "speak": {
                    "provider": {"type": "deepgram", "model": "aura-2-odysseus-en"}
                },
                "listen": {"provider": {"type": "deepgram", "model": "nova-3"}},
                "think": {
                    "provider": {"type": "open_ai", "model": "gpt-4.1"},
                    "prompt": complete_prompt,
                },
                "greeting": greeting,
            },
        }

        await sts_ws.send(json.dumps(config_message))
<<<<<<< HEAD
        print("✅ Complete configuration sent with diary data and email capabilities")
=======
        endpoint_type = "personal" if use_personal else "generic"
        print(f"✅ Complete configuration sent for {endpoint_type} endpoint")
>>>>>>> c74cb484

        async def sts_sender(sts_ws):
            print("sts_sender started")
            while True:
                chunk = await audio_queue.get()
                await sts_ws.send(chunk)

        async def sts_receiver(sts_ws):
            print("sts_receiver started")
            # we will wait until the twilio ws connection figures out the streamsid
            streamsid = await streamsid_queue.get()
            # for each sts result received, forward it on to the call
            async for message in sts_ws:
                if type(message) is str:
                    print(f"📨 Received message: {message}")
                    # handle barge-in
                    decoded = json.loads(message)
                    if decoded["type"] == "UserStartedSpeaking":
                        clear_message = {"event": "clear", "streamSid": streamsid}
                        await twilio_ws.send(json.dumps(clear_message))
                    
<<<<<<< HEAD
                    # Check for agent responses that might contain email triggers
                    if decoded["type"] == "ConversationText" and decoded["role"] == "assistant":
                        print("🤖 Processing agent response for email triggers...")
                        response_parser = get_response_parser()
                        email_result = response_parser.handle_agent_response(decoded["content"])
                        
                        if email_result["success"]:
                            print(f"✅ Email sent successfully!")
                            print(f"📧 Recipient: {email_result['recipient']}")
                            print(f"📝 Subject: {email_result['subject']}")
                        elif email_result.get("is_duplicate"):
                            print(f"⏭️  Duplicate response detected, skipping email")
                        elif email_result.get("error"):
                            print(f"❌ Email error: {email_result['error']}")
                        else:
                            print(f"ℹ️  No email trigger found in response")
=======
                    # Check for agent responses and trigger email if needed (only for personal endpoint)
                    if use_personal and decoded.get("type") == "AgentResponse":
                        agent_text = decoded.get("text", "")
                        if agent_text:
                            print(f"🤖 Agent response: {agent_text}")
                            # Check if email service is available and trigger email
                            email_svc = get_email_service()
                            if email_svc:
                                email_svc.check_and_trigger_email(agent_text)
>>>>>>> c74cb484
                    
                    continue
 
                print(type(message))
                raw_mulaw = message

                # construct a Twilio media message with the raw mulaw (see https://www.twilio.com/docs/voice/twiml/stream#websocket-messages---to-twilio)
                media_message = {
                    "event": "media",
                    "streamSid": streamsid,
                    "media": {"payload": base64.b64encode(raw_mulaw).decode("ascii")},
                }

                # send the TTS audio to the attached phonecall
                await twilio_ws.send(json.dumps(media_message))

        async def twilio_receiver(twilio_ws):
            print("twilio_receiver started")
            # twilio sends audio data as 160 byte messages containing 20ms of audio each
            # we will buffer 20 twilio messages corresponding to 0.4 seconds of audio to improve throughput performance
            BUFFER_SIZE = 20 * 160

            inbuffer = bytearray(b"")
            async for message in twilio_ws:
                try:
                    data = json.loads(message)
                    if data["event"] == "start":
                        print("got our streamsid")
                        start = data["start"]
                        streamsid = start["streamSid"]
                        streamsid_queue.put_nowait(streamsid)
                        
                    if data["event"] == "connected":
                        continue
                    if data["event"] == "media":
                        media = data["media"]
                        chunk = base64.b64decode(media["payload"])
                        if media["track"] == "inbound":
                            inbuffer.extend(chunk)
                    if data["event"] == "stop":
                        break

                    # check if our buffer is ready to send to our audio_queue (and, thus, then to sts)
                    while len(inbuffer) >= BUFFER_SIZE:
                        chunk = inbuffer[:BUFFER_SIZE]
                        audio_queue.put_nowait(chunk)
                        inbuffer = inbuffer[BUFFER_SIZE:]
                except:
                    break

            # the async for loop will end if the ws connection from twilio dies
            # and if this happens, we should forward an some kind of message to sts
            # to signal sts to send back remaining messages before closing(?)
            # audio_queue.put_nowait(b'')

        await asyncio.wait(
            [
                asyncio.ensure_future(sts_sender(sts_ws)),
                asyncio.ensure_future(sts_receiver(sts_ws)),
                asyncio.ensure_future(twilio_receiver(twilio_ws)),
            ]
        )

        await twilio_ws.close()


async def router(websocket, path):
    print(f"Incoming connection on path: {path}")
    if path == "/twilio":
        print("Starting personal Twilio handler")
        await twilio_handler(websocket, use_personal=True)
    elif path == "/generic":
        print("Starting generic Twilio handler")
        await twilio_handler(websocket, use_personal=False)
    else:
        print(f"Unknown path: {path}")
        await websocket.close()


def main():
    port = int(os.environ.get("PORT", 5000))  # Render provides PORT
    server = websockets.serve(router, "0.0.0.0", port)
    print(f"Server starting on ws://0.0.0.0:{port}")
    print("Available endpoints:")
    print("  /twilio  - Personal assistant with diary data")
    print("  /generic - Public assistant promoting Alessandro")
    print("Using optimized diary service with aggressive caching")
    print("Diary data pre-loaded for instant access")
    print("Complete prompt sent immediately - no updates needed")
<<<<<<< HEAD
    print("Email trigger system integrated - agent can send emails")
    print(f"Limits: {DIARY_DAYS} days, {DIARY_MAX_ENTRIES} entries max, {DIARY_MAX_CHARS} characters max")
=======
    print(f"Personal limits: {DIARY_DAYS} days, {DIARY_MAX_ENTRIES} entries max, {DIARY_MAX_CHARS} characters max")
    
    # Check if email service is available
    email_svc = get_email_service()
    if email_svc:
        print("✅ Email service initialized - will trigger emails when agent replies contain 'email' (personal endpoint only)")
    else:
        print("⚠️  Email service not available - set GMAIL_PASSWORD environment variable to enable")
    
>>>>>>> c74cb484
    loop = asyncio.get_event_loop()
    loop.run_until_complete(server)
    loop.run_forever()


if __name__ == "__main__":
    sys.exit(main() or 0)<|MERGE_RESOLUTION|>--- conflicted
+++ resolved
@@ -6,13 +6,9 @@
 import ssl
 import os
 from services.optimized_diary_service import OptimizedDiaryService
-<<<<<<< HEAD
-from services.agent_response_parser import AgentResponseParser
-=======
->>>>>>> c74cb484
 from services.email_service import EmailService
 from constants import (
-    UPDATED_INITIAL_PROMPT, 
+    INITIAL_PROMPT, 
     GREETING, 
     USER_ID, 
     DIARY_DAYS, 
@@ -32,10 +28,6 @@
 # Global service instances for caching across requests
 diary_service = None
 email_service = None
-<<<<<<< HEAD
-response_parser = None
-=======
->>>>>>> c74cb484
 
 def get_diary_service():
     """
@@ -52,20 +44,6 @@
     """
     global email_service
     if email_service is None:
-<<<<<<< HEAD
-        email_service = EmailService()
-    return email_service
-
-def get_response_parser():
-    """
-    Get or create the global response parser instance
-    """
-    global response_parser
-    if response_parser is None:
-        response_parser = AgentResponseParser(get_email_service())
-    return response_parser
-
-=======
         try:
             email_service = EmailService()
         except ValueError as e:
@@ -73,16 +51,16 @@
             email_service = None
     return email_service
 
->>>>>>> c74cb484
 def sts_connect():
     # you can run export DEEPGRAM_API_KEY="your key" in your terminal to set your API key.
     api_key = os.getenv("DEEPGRAM_API_KEY")
     if not api_key:
         raise ValueError("DEEPGRAM_API_KEY environment variable is not set")
 
-    return websockets.connect(
+    sts_ws = websockets.connect(
         "wss://agent.deepgram.com/v1/agent/converse", subprotocols=["token", api_key]
     )
+    return sts_ws
 
 
 def get_complete_prompt(use_personal=True):
@@ -92,29 +70,6 @@
     Args:
         use_personal: If True, use personal prompt with diary data. If False, use generic prompt.
     """
-<<<<<<< HEAD
-    try:
-        # Get the optimized service
-        service = get_diary_service()
-        
-        # Get diary data
-        diary_data = service.get_diary_data(USER_ID, DIARY_DAYS, DIARY_MAX_ENTRIES, DIARY_MAX_CHARS)
-        
-        if diary_data and diary_data.strip():
-            complete_prompt = f"{UPDATED_INITIAL_PROMPT}\n\n#Diary Data:\n{diary_data}"
-        else:
-            complete_prompt = f"{UPDATED_INITIAL_PROMPT}\n\n#Diary Data:\n{FALLBACK_DIARY}"
-        
-        return complete_prompt
-        
-    except Exception as e:
-        print(f"❌ Error getting diary data: {e}")
-        return f"{UPDATED_INITIAL_PROMPT}\n\n#Diary Data:\n{FALLBACK_DIARY}"
-
-
-async def twilio_handler(twilio_ws):
-    print("twilio_handler started")
-=======
     if use_personal:
         try:
             # Get the optimized service
@@ -147,7 +102,6 @@
 
 
 async def twilio_handler(twilio_ws, use_personal=True):
->>>>>>> c74cb484
     audio_queue = asyncio.Queue()
     streamsid_queue = asyncio.Queue()
 
@@ -184,12 +138,8 @@
         }
 
         await sts_ws.send(json.dumps(config_message))
-<<<<<<< HEAD
-        print("✅ Complete configuration sent with diary data and email capabilities")
-=======
         endpoint_type = "personal" if use_personal else "generic"
         print(f"✅ Complete configuration sent for {endpoint_type} endpoint")
->>>>>>> c74cb484
 
         async def sts_sender(sts_ws):
             print("sts_sender started")
@@ -211,24 +161,6 @@
                         clear_message = {"event": "clear", "streamSid": streamsid}
                         await twilio_ws.send(json.dumps(clear_message))
                     
-<<<<<<< HEAD
-                    # Check for agent responses that might contain email triggers
-                    if decoded["type"] == "ConversationText" and decoded["role"] == "assistant":
-                        print("🤖 Processing agent response for email triggers...")
-                        response_parser = get_response_parser()
-                        email_result = response_parser.handle_agent_response(decoded["content"])
-                        
-                        if email_result["success"]:
-                            print(f"✅ Email sent successfully!")
-                            print(f"📧 Recipient: {email_result['recipient']}")
-                            print(f"📝 Subject: {email_result['subject']}")
-                        elif email_result.get("is_duplicate"):
-                            print(f"⏭️  Duplicate response detected, skipping email")
-                        elif email_result.get("error"):
-                            print(f"❌ Email error: {email_result['error']}")
-                        else:
-                            print(f"ℹ️  No email trigger found in response")
-=======
                     # Check for agent responses and trigger email if needed (only for personal endpoint)
                     if use_personal and decoded.get("type") == "AgentResponse":
                         agent_text = decoded.get("text", "")
@@ -238,7 +170,6 @@
                             email_svc = get_email_service()
                             if email_svc:
                                 email_svc.check_and_trigger_email(agent_text)
->>>>>>> c74cb484
                     
                     continue
  
@@ -289,10 +220,10 @@
                 except:
                     break
 
-            # the async for loop will end if the ws connection from twilio dies
-            # and if this happens, we should forward an some kind of message to sts
-            # to signal sts to send back remaining messages before closing(?)
-            # audio_queue.put_nowait(b'')
+        # the async for loop will end if the ws connection from twilio dies
+        # and if this happens, we should forward an some kind of message to sts
+        # to signal sts to send back remaining messages before closing(?)
+        # audio_queue.put_nowait(b'')
 
         await asyncio.wait(
             [
@@ -328,10 +259,6 @@
     print("Using optimized diary service with aggressive caching")
     print("Diary data pre-loaded for instant access")
     print("Complete prompt sent immediately - no updates needed")
-<<<<<<< HEAD
-    print("Email trigger system integrated - agent can send emails")
-    print(f"Limits: {DIARY_DAYS} days, {DIARY_MAX_ENTRIES} entries max, {DIARY_MAX_CHARS} characters max")
-=======
     print(f"Personal limits: {DIARY_DAYS} days, {DIARY_MAX_ENTRIES} entries max, {DIARY_MAX_CHARS} characters max")
     
     # Check if email service is available
@@ -341,7 +268,6 @@
     else:
         print("⚠️  Email service not available - set GMAIL_PASSWORD environment variable to enable")
     
->>>>>>> c74cb484
     loop = asyncio.get_event_loop()
     loop.run_until_complete(server)
     loop.run_forever()
